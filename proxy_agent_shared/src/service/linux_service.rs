use crate::linux;
use crate::logger_manager;
use crate::misc_helpers;

use std::path::PathBuf;
use std::fs;

pub fn stop_service(service_name: &str) {
    let output = misc_helpers::execute_command("systemctl", vec!["stop", service_name], -1);
    let message = format!(
        "stop_service: {}  result: '{}'-'{}'-'{}'.",
        service_name, output.0, output.1, output.2
    );
    logger_manager::write_info(message);
}

pub fn start_service(service_name: &str) {
    let output = misc_helpers::execute_command("systemctl", vec!["start", service_name], -1);
    let message = format!(
        "start_service: {}  result: '{}'-'{}'-'{}'.",
        service_name, output.0, output.1, output.2
    );
    logger_manager::write_info(message);
}

pub fn install_or_update_service(service_name: &str) {
    unmask_service(service_name);
    reload_systemd_daemon();
    enable_service(service_name);
}

fn unmask_service(service_name: &str){
    let output = misc_helpers::execute_command("systemctl", vec!["unmask", service_name], -1);
    let message = format!(
        "unmask_service: {}  result: '{}'-'{}'-'{}'.",
        service_name, output.0, output.1, output.2
    );
    logger_manager::write_info(message);
<<<<<<< HEAD

=======
>>>>>>> 96440ab9
}

pub fn uninstall_service(service_name: &str) {
    disable_service(service_name);
    delete_service_config_file(service_name);
}

fn disable_service(service_name: &str) {
    let output = misc_helpers::execute_command("systemctl", vec!["disable", service_name], -1);
    let message = format!(
        "disable_service: {}  result: '{}'-'{}'-'{}'.",
        service_name, output.0, output.1, output.2
    );
    logger_manager::write_info(message);
}

fn reload_systemd_daemon() {
    let output = misc_helpers::execute_command("systemctl", vec!["daemon-reload"], -1);
    let message = format!(
        "reload_systemd_daemon: result: '{}'-'{}'-'{}'.",
        output.0, output.1, output.2
    );
    logger_manager::write_info(message);
}

fn enable_service(service_name: &str) {
    let output = misc_helpers::execute_command("systemctl", vec!["enable", service_name], -1);
    let message = format!(
        "enable_service: {}  result: '{}'-'{}'-'{}'.",
        service_name, output.0, output.1, output.2
    );
    logger_manager::write_info(message);
}

fn delete_service_config_file(service_name: &str) {
    let config_file_path =
        PathBuf::from(linux::SERVICE_CONFIG_FOLDER_PATH).join(format!("{}.service", service_name));
    match fs::remove_file(config_file_path.to_path_buf()) {
        Ok(_) => {
            reload_systemd_daemon();
        }
        Err(e) => {
            let message = format!(
                "delete_service_config_file: {}  failed to delete service config file '{}': {}",
                service_name,
                misc_helpers::path_to_string(config_file_path),
                e
            );
            logger_manager::write_info(message);
        }
    }
}<|MERGE_RESOLUTION|>--- conflicted
+++ resolved
@@ -36,10 +36,6 @@
         service_name, output.0, output.1, output.2
     );
     logger_manager::write_info(message);
-<<<<<<< HEAD
-
-=======
->>>>>>> 96440ab9
 }
 
 pub fn uninstall_service(service_name: &str) {
