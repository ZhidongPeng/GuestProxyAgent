[package]
name = "proxy_agent_shared"
<<<<<<< HEAD
version = "9.9.9"
=======
version = "1.0.18"
>>>>>>> f89d15c5
edition = "2021"

# See more keys and their definitions at https://doc.rust-lang.org/cargo/reference/manifest.html

[dependencies]
concurrent-queue = "2.1.0"    # for event queue
once_cell = "1.17.0"          # use Lazy
time = { version = "0.3.30", features = ["formatting"] } 
thread-id = "4.0.0"
serde = "1.0.152"
serde_derive = "1.0.152"
serde_json = "1.0.91"         # json Deserializer

[target.'cfg(windows)'.dependencies]
windows-service = "0.5.0"     # windows NT service
winreg = "0.11.0"             # windows reg read/write

[target.'cfg(windows)'.dependencies.windows-sys]
version = "0.42.0"
features = [
  "Win32_Foundation",
  "Win32_Networking_WinSock",
  "Win32_System_IO",
  "Win32_Security",
  "Win32_System_WindowsProgramming",
  "Win32_Security_Authentication_Identity", 
  "Win32_System_Diagnostics_Debug",
  "Win32_System_SystemInformation",
]

[target.'cfg(not(windows))'.dependencies]
os_info = "3.7.0"   # read Linux OS version and arch<|MERGE_RESOLUTION|>--- conflicted
+++ resolved
@@ -1,10 +1,6 @@
 [package]
 name = "proxy_agent_shared"
-<<<<<<< HEAD
-version = "9.9.9"
-=======
 version = "1.0.18"
->>>>>>> f89d15c5
 edition = "2021"
 
 # See more keys and their definitions at https://doc.rust-lang.org/cargo/reference/manifest.html
