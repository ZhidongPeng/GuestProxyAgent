// Copyright (c) Microsoft Corporation
// SPDX-License-Identifier: MIT
#[cfg(windows)]
mod windows;

#[cfg(not(windows))]
mod linux;

use crate::common::{config, constants, logger};
use proxy_agent_shared::misc_helpers;
use proxy_agent_shared::proxy_agent_aggregate_status::{ModuleState, ProxyAgentDetailStatus};
use proxy_agent_shared::telemetry::event_logger;
use serde_derive::{Deserialize, Serialize};
use std::path::PathBuf;
use std::{env, thread};

#[derive(Serialize, Deserialize)]
#[repr(C)]
pub struct AuditEntry {
    pub logon_id: u64,
    pub process_id: u32,
    pub is_admin: i32,
    pub destination_ipv4: u32,
    pub destination_port: u16,
}

impl AuditEntry {
    pub fn empty() -> Self {
        AuditEntry {
            logon_id: 0,
            process_id: 0,
            is_admin: 0,
            destination_ipv4: 0,
            destination_port: 0,
        }
    }
}

const MAX_STATUS_MESSAGE_LENGTH: usize = 1024;

pub fn start_async(local_port: u16) {
    thread::spawn(move || {
        start(local_port);
    });
}

fn start(local_port: u16) -> bool {
    for _ in 0..5 {
        #[cfg(windows)]
        {
            windows::start(local_port);
        }
        #[cfg(not(windows))]
        {
            linux::start(local_port);
        }

        let level;
        if is_started() {
            level = event_logger::INFO_LEVEL;
        } else {
            level = event_logger::ERROR_LEVEL;
        }
        event_logger::write_event(
            level,
            get_status_message(),
            "start",
            "redirector",
            logger::AGENT_LOGGER_KEY,
        );
        if is_started() {
            return true;
        }
        std::thread::sleep(std::time::Duration::from_millis(10));
    }

    return is_started();
}

pub fn close(local_port: u16) {
    #[cfg(windows)]
    {
        windows::close(local_port);
    }
    #[cfg(not(windows))]
    {
        linux::close(local_port);
    }
}

fn get_status_message() -> String {
    #[cfg(windows)]
    {
        return windows::get_status();
    }
    #[cfg(not(windows))]
    {
        return linux::get_status();
    }
}

pub fn get_status() -> ProxyAgentDetailStatus {
    let mut message = get_status_message();
    if message.len() > MAX_STATUS_MESSAGE_LENGTH {
        event_logger::write_event(
            event_logger::WARN_LEVEL,
            format!(
                "Status message is too long, truncating to {} characters. Message: {}",
                MAX_STATUS_MESSAGE_LENGTH,
                message.to_string()
            ),
            "get_status",
            "redirector",
            logger::AGENT_LOGGER_KEY,
        );

        message = format!("{}...", message[0..MAX_STATUS_MESSAGE_LENGTH].to_string());
    }
    let status;
    if is_started() {
        status = ModuleState::RUNNING.to_string();
    } else {
        status = ModuleState::STOPPED.to_string();
    }

    ProxyAgentDetailStatus {
        status,
        message,
        states: None,
    }
}

pub fn is_started() -> bool {
    #[cfg(windows)]
    {
        return windows::is_started();
    }
    #[cfg(not(windows))]
    {
        linux::is_started()
    }
}

pub fn lookup_audit(source_port: u16) -> std::io::Result<AuditEntry> {
    #[cfg(windows)]
    {
        windows::lookup_audit(source_port)
    }
    #[cfg(not(windows))]
    {
        linux::lookup_audit(source_port)
    }
}

pub fn get_audit_from_stream(_tcp_stream: &std::net::TcpStream) -> std::io::Result<AuditEntry> {
    #[cfg(windows)]
    {
        windows::get_audit_from_redirect_context(_tcp_stream)
    }
    #[cfg(not(windows))]
    {
        return Err(std::io::Error::new(
            std::io::ErrorKind::Unsupported,
            "get_audit_from_redirect_context for linux is not supported",
        ));
    }
}

pub fn ip_to_string(ip: u32) -> String {
    let mut ip_str = String::new();

    let seg_number = 16 * 16;
    let seg = ip % seg_number;
    ip_str.push_str(seg.to_string().as_str());
    ip_str.push('.');

    let ip = ip / seg_number;
    let seg = ip % seg_number;
    ip_str.push_str(seg.to_string().as_str());
    ip_str.push('.');

    let ip = ip / seg_number;
    let seg = ip % seg_number;
    ip_str.push_str(seg.to_string().as_str());
    ip_str.push('.');

    let ip = ip / seg_number;
    let seg = ip % seg_number;
    ip_str.push_str(seg.to_string().as_str());

    ip_str
}

pub fn string_to_ip(ip_str: &str) -> u32 {
    let ip_str_seg: Vec<&str> = ip_str.split('.').collect();
    if ip_str_seg.len() != 4 {
        logger::write_warning(format!("string_to_ip:: ip_str {} is invalid", ip_str));
        return 0;
    }

    let mut ip: u32 = 0;
    let mut seg: u32 = 1;
    let seg_number = 16 * 16;
    for str in ip_str_seg {
        match str.parse::<u8>() {
            Ok(n) => {
                ip += (n as u32) * seg;
            }
            Err(e) => {
                logger::write_warning(format!(
                    "string_to_ip:: error parsing ip segment {} with error: {}",
                    ip_str, e
                ));
                return 0;
            }
        }
        if seg < 16777216 {
            seg = seg * seg_number;
        }
    }

    ip
}

pub fn get_ebpf_file_path() -> PathBuf {
    // get ebpf file full path from environment variable
    let mut bpf_file_path = match env::var(constants::AZURE_PROXY_AGENT_ENV_EBPF_FULL_PATH) {
        Ok(file_path) => PathBuf::from(file_path),
        Err(_) => PathBuf::new(),
    };
<<<<<<< HEAD
    if !bpf_file_path.exists() {
        // default to current exe folder
        bpf_file_path = misc_helpers::get_current_exe_dir();
        bpf_file_path.push(config::get_ebpf_program_name());
=======
    let ebpf_file_name = config::get_ebpf_program_name();
    #[cfg(not(windows))]
    {
        if !bpf_file_path.exists() {
            // linux ebpf file default to /usr/lib/azure-proxy-agent folder
            bpf_file_path = PathBuf::from(format!("/usr/lib/azure-proxy-agent/{ebpf_file_name}"));
        }
    }
    if !bpf_file_path.exists() {
        // default to current exe folder
        bpf_file_path = misc_helpers::get_current_exe_dir();
        bpf_file_path.push(ebpf_file_name);
>>>>>>> 1faa6193
    }
    bpf_file_path
}

#[cfg(test)]
mod tests {
    use crate::common::constants;
    use proxy_agent_shared::misc_helpers;
    use std::env;
    use std::fs;
    use std::fs::File;
    use std::io::Write;
    use std::path::PathBuf;

    #[test]
    fn ip_to_string_test() {
        let ip = 0x10813FA8u32;
        let ip_str = super::ip_to_string(ip);
        assert_eq!("168.63.129.16", ip_str, "ip_str mismatch.");
        let new_ip = super::string_to_ip(&ip_str);
        assert_eq!(ip, new_ip, "ip mismatch.");

        let ip = 0x100007Fu32;
        let ip_str = super::ip_to_string(ip);
        assert_eq!("127.0.0.1", ip_str, "ip_str mismatch.");

        let new_ip = super::string_to_ip("1270.0.0.1");
        assert_eq!(0, new_ip, "ip must be 0 since the 1270.0.0.1 is invalid.");
        let new_ip = super::string_to_ip("1270.0.1");
        assert_eq!(0, new_ip, "ip must be 0 since the 1270.0.1 is invalid.");
    }

    #[test]
    fn get_ebpf_file_path_test() {
        let mut temp_test_path: PathBuf = env::temp_dir();
        temp_test_path.push("get_ebpf_file_path_test");
        _ = fs::remove_dir_all(&temp_test_path);
        match misc_helpers::try_create_folder(temp_test_path.to_path_buf()) {
            Ok(_) => {}
            Err(err) => panic!("Failed to create folder: {}", err),
        }
        let test_file_path = temp_test_path.join("test_ebpf.o");
        File::create(&test_file_path)
            .unwrap()
            .write_all("test data".as_bytes())
            .unwrap();

        // no env variable set
        env::remove_var(constants::AZURE_PROXY_AGENT_ENV_EBPF_FULL_PATH);
        let ebpf_file_path = super::get_ebpf_file_path();
        assert_ne!(
            test_file_path.to_path_buf(),
            ebpf_file_path,
            "ebpf file path should not be the same as the test file path when no env variable set"
        );

        // set env variable to the invalid test ebpf file
        let invalid_ebfp_file_path = temp_test_path.join("invalid_test_ebpf.o");
        env::set_var(
            constants::AZURE_PROXY_AGENT_ENV_EBPF_FULL_PATH,
            misc_helpers::path_to_string(invalid_ebfp_file_path),
        );
        let ebpf_file_path = super::get_ebpf_file_path();
        assert_ne!(
            test_file_path.to_path_buf(),
            ebpf_file_path,
            "ebpf file path should not be the same as the test file path when env variable set to an invalid file path"
        );

        // set env variable to the valid test ebpf file
        env::set_var(
            constants::AZURE_PROXY_AGENT_ENV_EBPF_FULL_PATH,
            misc_helpers::path_to_string(test_file_path.to_path_buf()),
        );
        let ebpf_file_path = super::get_ebpf_file_path();
        assert_eq!(
            test_file_path.to_path_buf(),
            ebpf_file_path,
            "ebpf file path should be the same as the test file path when env variable set to a valid file path"
        );

        // clean up
        env::remove_var(constants::AZURE_PROXY_AGENT_ENV_EBPF_FULL_PATH);
        _ = fs::remove_dir_all(&temp_test_path);
    }
}<|MERGE_RESOLUTION|>--- conflicted
+++ resolved
@@ -228,12 +228,6 @@
         Ok(file_path) => PathBuf::from(file_path),
         Err(_) => PathBuf::new(),
     };
-<<<<<<< HEAD
-    if !bpf_file_path.exists() {
-        // default to current exe folder
-        bpf_file_path = misc_helpers::get_current_exe_dir();
-        bpf_file_path.push(config::get_ebpf_program_name());
-=======
     let ebpf_file_name = config::get_ebpf_program_name();
     #[cfg(not(windows))]
     {
@@ -246,7 +240,6 @@
         // default to current exe folder
         bpf_file_path = misc_helpers::get_current_exe_dir();
         bpf_file_path.push(ebpf_file_name);
->>>>>>> 1faa6193
     }
     bpf_file_path
 }
