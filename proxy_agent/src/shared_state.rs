--- conflicted
+++ resolved
@@ -37,11 +37,7 @@
     // key_keeper
     /// The key is used to compute sinature for the data between the agent and the host endpoints
     key: Option<Key>,
-<<<<<<< HEAD
-    /// The current MSP secure channel state
-=======
     /// The current secure channel state
->>>>>>> 11302965
     current_secure_channel_state: String,
     /// The rule ID for the WireServer endpoints
     wireserver_rule_id: String,
@@ -205,11 +201,7 @@
 ///
 /// let shared_state = SharedState::new();
 ///
-<<<<<<< HEAD
-/// // set the key once the MSP feature is enabled
-=======
 /// // set the key once the feature is enabled
->>>>>>> 11302965
 /// key_keeper_wrapper::set_key(shared_state.clone(), key);
 /// key_keeper_wrapper::update_current_secure_channel_state(shared_state.clone(), state);
 /// key_keeper_wrapper::update_wireserver_rule_id(shared_state.clone(), rule_id);
@@ -220,11 +212,7 @@
 /// let key_incarnation = key_keeper_wrapper::get_current_key_incarnation(shared_state.clone());
 /// let state = key_keeper_wrapper::get_current_secure_channel_state(shared_state.clone());
 ///
-<<<<<<< HEAD
-/// // clear the key once the MSP feature is disabled
-=======
 /// // clear the key once the feature is disabled
->>>>>>> 11302965
 /// key_keeper_wrapper::clear_key(shared_state.clone());
 /// ```
 pub mod key_keeper_wrapper {
